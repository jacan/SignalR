--- conflicted
+++ resolved
@@ -61,16 +61,7 @@
             return _connectionCancellationTokens.GetOrAdd(connectionId, key => new Lazy<CancellationToken>(() => CreateToken(key))).Value;
         }
 
-<<<<<<< HEAD
-        /// <summary>
-        /// Creates a <see cref="CancellationTokenSource"/> for the given <paramref name="connectionId"/> and registers it for disconnect.
-        /// </summary>
-        /// <param name="connectionId">The connection id.</param>
-        /// <returns>A <see cref="CancellationTokenSource"/> that is registered for disconnect for the connection associated with the <paramref name="connectionId"/>.</returns>
-        public CancellationToken CreateToken(ulong connectionId)
-=======
         private CancellationToken CreateToken(ulong connectionId)
->>>>>>> a6819fd3
         {
             Debug.WriteLine("Server: Registering connection for disconnect for connection ID: " + connectionId);
 
