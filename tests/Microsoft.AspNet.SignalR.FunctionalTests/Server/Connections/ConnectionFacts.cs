﻿using System;
using System.Threading;
using System.Threading.Tasks;
using Microsoft.AspNet.SignalR.FunctionalTests.Infrastructure;
using Xunit;
using Xunit.Extensions;

namespace Microsoft.AspNet.SignalR.Client.Tests
{
    public class ConnectionFacts
    {
        public class Start : HostedTest
        {
            [Theory]
            [InlineData(HostType.Memory, TransportType.ServerSentEvents)]
            [InlineData(HostType.Memory, TransportType.LongPolling)]
            [InlineData(HostType.IISExpress, TransportType.ServerSentEvents)]
            // [InlineData(HostType.IIS, TransportType.LongPolling)]
            public void ThrownWebExceptionShouldBeUnwrapped(HostType hostType, TransportType transportType)
            {
                using (var host = CreateHost(hostType, transportType))
                {
                    host.Initialize();

                    var connection = new Client.Connection(host.Url + "/ErrorsAreFun");

                    // Expecting 404
                    var aggEx = Assert.Throws<AggregateException>(() => connection.Start(host.Transport).Wait());

                    connection.Stop();

                    using (var ser = aggEx.GetError())
                    {
                        if (hostType == HostType.IISExpress)
                        {
                            Assert.Equal(System.Net.HttpStatusCode.InternalServerError, ser.StatusCode);
                        }
                        else
                        {
                            Assert.Equal(System.Net.HttpStatusCode.NotFound, ser.StatusCode);
                        }

                        Assert.NotNull(ser.ResponseBody);
                        Assert.NotNull(ser.Exception);
                    }
                }
            }

            [Theory]
            [InlineData(HostType.Memory, TransportType.Auto)]
            // [InlineData(HostType.IISExpress, TransportType.Auto)]
            public void FallbackToLongPollingWorks(HostType hostType, TransportType transportType)
            {
                using (var host = CreateHost(hostType, transportType))
                {
                    host.Initialize();

                    var connection = new Client.Connection(host.Url + "/fall-back");
                    
                    connection.Start(host.Transport).Wait();

                    Assert.Equal(connection.Transport.Name, "longPolling");

                    connection.Stop();
                }
            }

            [Theory]
            [InlineData(HostType.Memory, TransportType.ServerSentEvents)]
            [InlineData(HostType.Memory, TransportType.LongPolling)]
            [InlineData(HostType.IISExpress, TransportType.ServerSentEvents)]
            [InlineData(HostType.IISExpress, TransportType.Websockets)]
            [InlineData(HostType.IISExpress, TransportType.LongPolling)]
            public void ManuallyRestartedClientMaintainsConsistentState(HostType hostType, TransportType transportType)
            {
                using (var host = CreateHost(hostType, transportType))
                {
                    host.Initialize();
                    var connection = new Client.Hubs.HubConnection(host.Url);
                    int timesStopped = 0;

                    connection.Closed += () =>
                    {
                        timesStopped++;
                        Assert.Equal(ConnectionState.Disconnected, connection.State);
                    };

                    for (int i = 0; i < 5; i++)
                    {
                        connection.Start(host.Transport).Wait();
                        connection.Stop();
                    }
                    for (int i = 0; i < 10; i++)
                    {
                        connection.Start(host.Transport);
                        connection.Stop();
                    }
                    Assert.Equal(15, timesStopped);
                }
            }

            [Theory]
            [InlineData(HostType.Memory, TransportType.ServerSentEvents)]
            [InlineData(HostType.Memory, TransportType.LongPolling)]
            [InlineData(HostType.IISExpress, TransportType.ServerSentEvents)]
            [InlineData(HostType.IISExpress, TransportType.Websockets)]
            //[InlineData(HostType.IISExpress, TransportType.LongPolling)]
            public void ClientStopsReconnectingAfterDisconnectTimeout(HostType hostType, TransportType transportType)
            {
                using (var host = CreateHost(hostType, transportType))
                {
                    host.Initialize(keepAlive: 1, disconnectTimeout: 2);
                    var connection = new Client.Hubs.HubConnection(host.Url);
                    var reconnectWh = new ManualResetEventSlim();
                    var disconnectWh = new ManualResetEventSlim();

                    connection.Reconnecting += () =>
                    {
                        reconnectWh.Set();
                        Assert.Equal(ConnectionState.Reconnecting, connection.State);
                    };

                    connection.Closed += () =>
                    {
                        disconnectWh.Set();
                        Assert.Equal(ConnectionState.Disconnected, connection.State);
                    };

                    connection.Start(host.Transport).Wait();
                    host.Shutdown();

                    Assert.True(reconnectWh.Wait(TimeSpan.FromSeconds(15)));
                    Assert.True(disconnectWh.Wait(TimeSpan.FromSeconds(5)));
                }
            }

            [Theory]
            [InlineData(HostType.Memory, TransportType.ServerSentEvents)]
            [InlineData(HostType.Memory, TransportType.LongPolling)]
            [InlineData(HostType.IISExpress, TransportType.ServerSentEvents)]
<<<<<<< HEAD
=======
            [InlineData(HostType.IISExpress, TransportType.Websockets)]
>>>>>>> 8280b248
            [InlineData(HostType.IISExpress, TransportType.LongPolling)]
            public void ClientStaysReconnectedAfterDisconnectTimeout(HostType hostType, TransportType transportType)
            {
                using (var host = CreateHost(hostType, transportType))
                {
<<<<<<< HEAD
                    host.Initialize(keepAlive: null,
=======
                    host.Initialize(keepAlive: 0,
>>>>>>> 8280b248
                                    connectionTimeout: 2,
                                    hearbeatInterval: 2,
                                    disconnectTimeout: 10);

                    var connection = new Client.Hubs.HubConnection(host.Url);
                    var reconnectingWh = new ManualResetEventSlim();
                    var reconnectedWh = new ManualResetEventSlim();

                    connection.Reconnecting += () =>
                    {
                        reconnectingWh.Set();
                        Assert.Equal(ConnectionState.Reconnecting, connection.State);
                    };

                    connection.Reconnected += () =>
                    {
                        reconnectedWh.Set();
                        Assert.Equal(ConnectionState.Connected, connection.State);
                    };

                    connection.Start(host.Transport).Wait();

                    // Force reconnect
                    Thread.Sleep(TimeSpan.FromSeconds(5));

                    Assert.True(reconnectingWh.Wait(TimeSpan.FromSeconds(30)));
                    Assert.True(reconnectedWh.Wait(TimeSpan.FromSeconds(30)));
                    Thread.Sleep(TimeSpan.FromSeconds(15));
                    Assert.NotEqual(ConnectionState.Disconnected, connection.State);

                    connection.Stop();
                }
            }
        }
    }
}<|MERGE_RESOLUTION|>--- conflicted
+++ resolved
@@ -138,20 +138,13 @@
             [InlineData(HostType.Memory, TransportType.ServerSentEvents)]
             [InlineData(HostType.Memory, TransportType.LongPolling)]
             [InlineData(HostType.IISExpress, TransportType.ServerSentEvents)]
-<<<<<<< HEAD
-=======
             [InlineData(HostType.IISExpress, TransportType.Websockets)]
->>>>>>> 8280b248
             [InlineData(HostType.IISExpress, TransportType.LongPolling)]
             public void ClientStaysReconnectedAfterDisconnectTimeout(HostType hostType, TransportType transportType)
             {
                 using (var host = CreateHost(hostType, transportType))
                 {
-<<<<<<< HEAD
-                    host.Initialize(keepAlive: null,
-=======
                     host.Initialize(keepAlive: 0,
->>>>>>> 8280b248
                                     connectionTimeout: 2,
                                     hearbeatInterval: 2,
                                     disconnectTimeout: 10);
